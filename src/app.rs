--- conflicted
+++ resolved
@@ -1,183 +1,172 @@
-pub mod backup;
-
-use std::env::{self, VarError};
-use std::error::Error;
-use std::net::{IpAddr, Ipv4Addr};
-use std::str::FromStr;
-
-use chrono::{NaiveTime, DateTime, Local, Duration};
-use url::Url;
-
-use crate::db::PuzzleDatabase;
-use crate::services::tactics_service::TacticsService;
-use crate::services::user_service::UserService;
-use crate::srs::{SrsConfig, ReviewOrder};
-
-/// The application useragent, e.g. "better_tactics/0.0.1".
-pub static APP_USER_AGENT: &str = concat!(env!("CARGO_PKG_NAME"), "/", env!("CARGO_PKG_VERSION"));
-
-/// The application configuration.
-#[derive(Debug, Clone)]
-pub struct AppConfig {
-    pub bind_interface: IpAddr,
-    pub bind_port: u16,
-    pub database_url: Url,
-    pub srs: SrsConfig,
-    pub backup: BackupConfig,
-    pub ui: UiConfig,
-}
-
-#[derive(Debug, Clone)]
-pub struct BackupConfig {
-    pub enabled: bool,
-    pub path: String,
-    pub hour: NaiveTime,
-}
-
-#[derive(Debug, Clone)]
-pub struct UiConfig {
-    pub initial_move_delay: u32,
-    pub subsequent_move_delay: u32,
-}
-
-impl Default for AppConfig {
-    fn default() -> Self {
-        Self {
-            bind_interface: IpAddr::V4(Ipv4Addr::new(127, 0, 0, 1)),
-            bind_port: 3030,
-            database_url: Url::parse("sqlite://puzzles.sqlite")
-                .expect("Failed to parse default database_url"),
-<<<<<<< HEAD
-            srs: SrsConfig::default(),
-            backup: BackupConfig::default(),
-=======
-            srs: Default::default(),
-            backup: Default::default(),
-            ui: Default::default(),
->>>>>>> 1adf81e1
-        }
-    }
-}
-
-impl Default for BackupConfig {
-    fn default() -> Self {
-        Self {
-            enabled: false,
-<<<<<<< HEAD
-            path: "./backups".into(),
-            hour: NaiveTime::from_hms_opt(4, 0, 0)
-                .expect("Failed to parse default backup hour"),
-=======
-            path: "./backups".to_string(),
-            hour: NaiveTime::from_hms_opt(4, 0, 0)
-                .expect("Failed to parse default backup hour"),
-        }
-    }
-}
-
-impl Default for UiConfig {
-    fn default() -> Self {
-        Self {
-            initial_move_delay: 500,
-            subsequent_move_delay: 250,
->>>>>>> 1adf81e1
-        }
-    }
-}
-
-impl AppConfig {
-    /// Load the app config from a .env file or environment variables.
-    pub fn from_env() -> Result<AppConfig, Box<dyn Error>> {
-        let _ = dotenvy::dotenv();
-
-        let defaults: AppConfig = Default::default();
-
-        Ok(Self {
-            bind_interface: Self::env_var("BIND_INTERFACE")?.unwrap_or(defaults.bind_interface),
-            bind_port: Self::env_var("BIND_PORT")?.unwrap_or(defaults.bind_port),
-            database_url: Self::get_database_url()?.unwrap_or(defaults.database_url),
-            srs: SrsConfig {
-                default_ease: Self::env_var("SRS_DEFAULT_EASE")?.unwrap_or(defaults.srs.default_ease),
-                minimum_ease: Self::env_var("SRS_MINIMUM_EASE")?.unwrap_or(defaults.srs.minimum_ease),
-                easy_bonus: Self::env_var("SRS_EASY_BONUS")?.unwrap_or(defaults.srs.easy_bonus),
-                day_end_hour: Self::env_var::<u32>("SRS_DAY_END_HOUR")?
-                    .map(|day_end_hour| NaiveTime::from_hms_opt(day_end_hour, 0, 0)
-                            .ok_or_else(|| format!("Invalid srs day_end_hour {}", day_end_hour)))
-                    .transpose()?
-                    .unwrap_or(defaults.srs.day_end_hour),
-                review_order: Self::env_var::<ReviewOrder>("SRS_REVIEW_ORDER")
-                    .map_err(|e| format!("{e}, possible values: {}", ReviewOrder::possible_values()))?
-                    .unwrap_or(defaults.srs.review_order),
-            },
-            backup: BackupConfig {
-                enabled: Self::env_var("BACKUP_ENABLED")?.unwrap_or(defaults.backup.enabled),
-                path: Self::env_var("BACKUP_PATH")?.unwrap_or(defaults.backup.path),
-                hour: Self::env_var::<u32>("BACKUP_HOUR")?
-                    .map(|day_end_hour| NaiveTime::from_hms_opt(day_end_hour, 0, 0)
-                            .ok_or_else(|| format!("Invalid backup hour {}", day_end_hour)))
-                    .transpose()?
-                    .unwrap_or(defaults.backup.hour),
-            },
-            ui: UiConfig {
-                initial_move_delay: Self::env_var("UI_INITIAL_MOVE_DELAY")?
-                    .unwrap_or(defaults.ui.initial_move_delay),
-                subsequent_move_delay: Self::env_var("UI_SUBSEQUENT_MOVE_DELAY")?
-                    .unwrap_or(defaults.ui.subsequent_move_delay),
-            },
-        })
-    }
-
-    /// Get the database address from environment variables.
-    pub fn get_database_url() -> Result<Option<Url>, Box<dyn Error>> {
-        let db_url = Self::env_var("DATABASE_URL")?
-            // Support old DB_NAME variable.
-            .or(Self::env_var("SQLITE_DB_NAME")?
-                .map(|db_name: String| format!("sqlite://{db_name}")))
-            // Parse to URL.
-            .map(|s| Url::parse(&s))
-            .transpose()?;
-
-        Ok(db_url)
-    }
-
-    /// Read an env var and get a value, attempting to parse it to the specified type. If the
-    /// variable is not set, returns the specified default.
-    fn env_var<T>(key: &str) -> Result<Option<T>, Box<dyn Error>>
-    where
-        T: FromStr,
-        <T as FromStr>::Err: Error + 'static,
-    {
-        match env::var(key) {
-            Ok(value) => {
-                let parsed = value.parse()
-                    .map_err(|err| format!("Error parsing {key}: {err}"))?;
-                Ok(Some(parsed))
-            },
-            Err(VarError::NotPresent) => Ok(None),
-            Err(err) => Err(format!("Var error {key}: {err}").into())
-        }
-    }
-
-    /// Get the last backup time.
-    pub fn last_backup_datetime(&self) -> DateTime<Local> {
-        crate::util::next_time_after(Local::now(), self.backup.hour) - Duration::days(1)
-    }
-}
-
-/// The application state.
-#[derive(Clone)]
-pub struct AppState {
-    pub app_config: AppConfig,
-    pub user_service: UserService,
-    pub tactics_service: TacticsService,
-}
-
-impl AppState {
-    pub fn new(app_config: AppConfig, db: PuzzleDatabase) -> AppState {
-        Self {
-            user_service: UserService::new(app_config.clone(), db.clone()),
-            tactics_service: TacticsService::new(app_config.clone(), db.clone()),
-            app_config,
-        }
-    }
-}
+pub mod backup;
+
+use std::env::{self, VarError};
+use std::error::Error;
+use std::net::{IpAddr, Ipv4Addr};
+use std::str::FromStr;
+
+use chrono::{NaiveTime, DateTime, Local, Duration};
+use url::Url;
+
+use crate::db::PuzzleDatabase;
+use crate::services::tactics_service::TacticsService;
+use crate::services::user_service::UserService;
+use crate::srs::{SrsConfig, ReviewOrder};
+
+/// The application useragent, e.g. "better_tactics/0.0.1".
+pub static APP_USER_AGENT: &str = concat!(env!("CARGO_PKG_NAME"), "/", env!("CARGO_PKG_VERSION"));
+
+/// The application configuration.
+#[derive(Debug, Clone)]
+pub struct AppConfig {
+    pub bind_interface: IpAddr,
+    pub bind_port: u16,
+    pub database_url: Url,
+    pub srs: SrsConfig,
+    pub backup: BackupConfig,
+    pub ui: UiConfig,
+}
+
+#[derive(Debug, Clone)]
+pub struct BackupConfig {
+    pub enabled: bool,
+    pub path: String,
+    pub hour: NaiveTime,
+}
+
+#[derive(Debug, Clone)]
+pub struct UiConfig {
+    pub initial_move_delay: u32,
+    pub subsequent_move_delay: u32,
+}
+
+impl Default for AppConfig {
+    fn default() -> Self {
+        Self {
+            bind_interface: IpAddr::V4(Ipv4Addr::new(127, 0, 0, 1)),
+            bind_port: 3030,
+            database_url: Url::parse("sqlite://puzzles.sqlite")
+                .expect("Failed to parse default database_url"),
+            srs: SrsConfig::default(),
+            backup: BackupConfig::default(),
+            ui: UiConfig::default(),
+        }
+    }
+}
+
+impl Default for BackupConfig {
+    fn default() -> Self {
+        Self {
+            enabled: false,
+            path: "./backups".into(),
+            hour: NaiveTime::from_hms_opt(4, 0, 0)
+                .expect("Failed to parse default backup hour"),
+        }
+    }
+}
+
+impl Default for UiConfig {
+    fn default() -> Self {
+        Self {
+            initial_move_delay: 500,
+            subsequent_move_delay: 250,
+        }
+    }
+}
+
+impl AppConfig {
+    /// Load the app config from a .env file or environment variables.
+    pub fn from_env() -> Result<AppConfig, Box<dyn Error>> {
+        let _ = dotenvy::dotenv();
+
+        let defaults: AppConfig = Default::default();
+
+        Ok(Self {
+            bind_interface: Self::env_var("BIND_INTERFACE")?.unwrap_or(defaults.bind_interface),
+            bind_port: Self::env_var("BIND_PORT")?.unwrap_or(defaults.bind_port),
+            database_url: Self::get_database_url()?.unwrap_or(defaults.database_url),
+            srs: SrsConfig {
+                default_ease: Self::env_var("SRS_DEFAULT_EASE")?.unwrap_or(defaults.srs.default_ease),
+                minimum_ease: Self::env_var("SRS_MINIMUM_EASE")?.unwrap_or(defaults.srs.minimum_ease),
+                easy_bonus: Self::env_var("SRS_EASY_BONUS")?.unwrap_or(defaults.srs.easy_bonus),
+                day_end_hour: Self::env_var::<u32>("SRS_DAY_END_HOUR")?
+                    .map(|day_end_hour| NaiveTime::from_hms_opt(day_end_hour, 0, 0)
+                            .ok_or_else(|| format!("Invalid srs day_end_hour {}", day_end_hour)))
+                    .transpose()?
+                    .unwrap_or(defaults.srs.day_end_hour),
+                review_order: Self::env_var::<ReviewOrder>("SRS_REVIEW_ORDER")
+                    .map_err(|e| format!("{e}, possible values: {}", ReviewOrder::possible_values()))?
+                    .unwrap_or(defaults.srs.review_order),
+            },
+            backup: BackupConfig {
+                enabled: Self::env_var("BACKUP_ENABLED")?.unwrap_or(defaults.backup.enabled),
+                path: Self::env_var("BACKUP_PATH")?.unwrap_or(defaults.backup.path),
+                hour: Self::env_var::<u32>("BACKUP_HOUR")?
+                    .map(|day_end_hour| NaiveTime::from_hms_opt(day_end_hour, 0, 0)
+                            .ok_or_else(|| format!("Invalid backup hour {}", day_end_hour)))
+                    .transpose()?
+                    .unwrap_or(defaults.backup.hour),
+            },
+            ui: UiConfig {
+                initial_move_delay: Self::env_var("UI_INITIAL_MOVE_DELAY")?
+                    .unwrap_or(defaults.ui.initial_move_delay),
+                subsequent_move_delay: Self::env_var("UI_SUBSEQUENT_MOVE_DELAY")?
+                    .unwrap_or(defaults.ui.subsequent_move_delay),
+            },
+        })
+    }
+
+    /// Get the database address from environment variables.
+    pub fn get_database_url() -> Result<Option<Url>, Box<dyn Error>> {
+        let db_url = Self::env_var("DATABASE_URL")?
+            // Support old DB_NAME variable.
+            .or(Self::env_var("SQLITE_DB_NAME")?
+                .map(|db_name: String| format!("sqlite://{db_name}")))
+            // Parse to URL.
+            .map(|s| Url::parse(&s))
+            .transpose()?;
+
+        Ok(db_url)
+    }
+
+    /// Read an env var and get a value, attempting to parse it to the specified type. If the
+    /// variable is not set, returns the specified default.
+    fn env_var<T>(key: &str) -> Result<Option<T>, Box<dyn Error>>
+    where
+        T: FromStr,
+        <T as FromStr>::Err: Error + 'static,
+    {
+        match env::var(key) {
+            Ok(value) => {
+                let parsed = value.parse()
+                    .map_err(|err| format!("Error parsing {key}: {err}"))?;
+                Ok(Some(parsed))
+            },
+            Err(VarError::NotPresent) => Ok(None),
+            Err(err) => Err(format!("Var error {key}: {err}").into())
+        }
+    }
+
+    /// Get the last backup time.
+    pub fn last_backup_datetime(&self) -> DateTime<Local> {
+        crate::util::next_time_after(Local::now(), self.backup.hour) - Duration::days(1)
+    }
+}
+
+/// The application state.
+#[derive(Clone)]
+pub struct AppState {
+    pub app_config: AppConfig,
+    pub user_service: UserService,
+    pub tactics_service: TacticsService,
+}
+
+impl AppState {
+    pub fn new(app_config: AppConfig, db: PuzzleDatabase) -> AppState {
+        Self {
+            user_service: UserService::new(app_config.clone(), db.clone()),
+            tactics_service: TacticsService::new(app_config.clone(), db.clone()),
+            app_config,
+        }
+    }
+}