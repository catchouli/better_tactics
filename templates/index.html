--- conflicted
+++ resolved
@@ -1,276 +1,267 @@
-{% extends "base.html" %}
-
-{% block content %}
-<div class="columns">
-    <!-- The stats panel -->
-    <div id="stats-panel" class="column bt-panel">
-        <h2 class="title is-3">Stats</h2>
-        <table class="stats">
-            <tbody>
-                <tr>
-                    <th scope="row">User rating</th>
-                    <td>{{ user_rating.rating }} (+-{{ user_rating.deviation }})</td>
-                </tr>
-                <tr>
-                    <th scope="row">Unique puzzles done</th>
-                    <td>{{ stats.card_count }}</td>
-                </tr>
-                <tr>
-                    <th scope="row">Puzzle completions</th>
-                    <td>{{ stats.review_count }}</td>
-                </tr>
-                <tr>
-                    <th scope="row">Reviews due</th>
-                    <td>{{ stats.reviews_due_now }}</td>
-                </tr>
-                <tr>
-                    <th scope="row">Reviews left today</th>
-                    <td>{{ stats.reviews_due_today }}</td>
-                </tr>
-                <tr>
-                    <th scope="row">Next review due</th>
-                    <td>{{ util::maybe_review_timestamp_to_human(stats.next_review_due) }}</td>
-                </tr>
-            </tbody>
-        </table>
-        <a href="/tactics" class="button">Review</a>
-        <a href="/tactics/new" class="button">New Puzzle</a>
-    </div>
-
-    <!-- The review forecast -->
-    <div id="review-graph-container" class="column bt-panel">
-        <h2 class="title is-3">Review forecast</h2>
-        <canvas id="review-graph"></canvas>
-        <script type="module">
-            Chart.defaults.color = "rgb(248, 242, 242)";
-            new Chart(document.getElementById("review-graph"), {
-                type: 'bar',
-                data: {
-                    labels: [...Array({{ self.review_forecast.len() }}).keys()].map(v => `${v}d`),
-                    datasets: [
-                        {
-                            label: "Reviews due",
-                            backgroundColor: "#416c86",
-                            data: {{ self.review_forecast() }}
-                        }
-                    ]
-                },
-                options: {
-                    plugins: {
-                        legend: { display: false },
-                    },
-                    scales: {
-                        x: {
-                            title: {
-                                display: true,
-                                text: "Days from now"
-                            }
-                        },
-                        y: {
-<<<<<<< HEAD
-                            title: {
-                                display: true,
-                                text: "Reviews due"
-=======
-                            min: 0,
-                            suggestedMax: 25,
-                            title: {
-                                display: true,
-                                text: "Reviews due",
-                            },
-                            ticks: {
-                                precision: 0
->>>>>>> 3491d8a9
-                            }
-                        }
-                    }
-                }
-            });
-        </script>
-    </div>
-<<<<<<< HEAD
-</div>
-
-<div class="columns">
-    <!-- Rating over time -->
-    <div id="rating-graph-container" class="column bt-panel">
-        <h2 class="title is-3">Rating history</h2>
-        <canvas id="rating-graph"></canvas>
-        <script type="module">
-            Chart.defaults.color = "rgb(248, 242, 242)";
-            new Chart(document.getElementById("rating-graph"), {
-                type: 'line',
-                data: {
-                    datasets: [{
-                        data: [
-                            { x: '2023-08-01', y: 1400 },
-                            { x: '2023-08-02', y: 1400 },
-                            { x: '2023-08-03', y: 1400 },
-                            { x: '2023-08-04', y: 1400 },
-                            { x: '2023-08-05', y: 1400 },
-                            { x: '2023-08-06', y: 1400 },
-                            { x: '2023-08-07', y: 1400 },
-                            { x: '2023-08-08', y: 1400 },
-                            { x: '2023-08-09', y: 1400 },
-                            { x: '2023-08-10', y: 1400 },
-                            { x: '2023-08-11', y: 1400 },
-                            { x: '2023-08-12', y: 1400 },
-                            { x: '2023-08-13', y: 1400 },
-                            { x: '2023-08-14', y: 1400 },
-                            { x: '2023-08-15', y: 1400 },
-                            { x: '2023-08-16', y: 1400 },
-                            { x: '2023-08-17', y: 1400 },
-                            { x: '2023-08-18', y: 1400 },
-                            { x: '2023-08-19', y: 1400 },
-                            { x: '2023-08-20', y: 1400 },
-                            { x: '2023-08-21', y: 1400 },
-                            { x: '2023-08-22', y: 1400 },
-                            { x: '2023-08-23', y: 1400 },
-                            { x: '2023-08-24', y: 1400 },
-                            { x: '2023-08-25', y: 1400 },
-                            { x: '2023-08-26', y: 1400 },
-                            { x: '2023-08-27', y: 1400 },
-                            { x: '2023-08-28', y: 1400 },
-                            { x: '2023-08-29', y: 1400 },
-                            { x: '2023-08-30', y: 1400 },
-                            { x: '2023-09-01', y: 1400 },
-                            { x: '2023-09-02', y: 1400 },
-                            { x: '2023-09-03', y: 1400 },
-                            { x: '2023-09-04', y: 1400 },
-                            { x: '2023-09-05', y: 1400 },
-                            { x: '2023-09-06', y: 1400 },
-                            { x: '2023-09-07', y: 1400 },
-                            { x: '2023-09-08', y: 1400 },
-                            { x: '2023-09-09', y: 1400 },
-                            { x: '2023-09-10', y: 1400 },
-                            { x: '2023-09-11', y: 1400 },
-                            { x: '2023-09-12', y: 1400 },
-                            { x: '2023-09-13', y: 1400 },
-                            { x: '2023-09-14', y: 1400 },
-                            { x: '2023-09-15', y: 1400 },
-                            { x: '2023-09-16', y: 1400 },
-                            { x: '2023-09-17', y: 1400 },
-                            { x: '2023-09-18', y: 1400 },
-                            { x: '2023-09-19', y: 1400 },
-                            { x: '2023-09-20', y: 1400 },
-                            { x: '2023-09-21', y: 1400 },
-                            { x: '2023-09-22', y: 1400 },
-                            { x: '2023-09-23', y: 1400 },
-                            { x: '2023-09-24', y: 1400 },
-                            { x: '2023-09-25', y: 1400 },
-                            { x: '2023-09-26', y: 1400 },
-                            { x: '2023-09-27', y: 1400 },
-                            { x: '2023-09-28', y: 1400 },
-                            { x: '2023-09-29', y: 1400 },
-                            { x: '2023-09-30', y: 1400 },
-                            { x: '2023-10-07', y: 1400 },
-                            { x: '2023-10-08', y: 1500 },
-                            { x: '2023-10-09', y: 1600 },
-                            { x: '2023-10-10', y: 1700 },
-                        ]
-                    }],
-                },
-                options: {
-                    plugins: {
-                        legend: { display: false },
-                    },
-                }
-            });
-        </script>
-    </div>
-
-    <!-- Rating over time -->
-    <div id="rating-graph-container-2" class="column bt-panel">
-        <h2 class="title is-3">Rating history</h2>
-        <canvas id="rating-graph-2"></canvas>
-        <script type="module">
-            Chart.defaults.color = "rgb(248, 242, 242)";
-            new Chart(document.getElementById("rating-graph-2"), {
-                type: 'line',
-                data: {
-                    datasets: [{
-                        data: [
-                            { x: '2023-08-01', y: 1400 },
-                            { x: '2023-08-02', y: 1400 },
-                            { x: '2023-08-03', y: 1400 },
-                            { x: '2023-08-04', y: 1400 },
-                            { x: '2023-08-05', y: 1400 },
-                            { x: '2023-08-06', y: 1400 },
-                            { x: '2023-08-07', y: 1400 },
-                            { x: '2023-08-08', y: 1400 },
-                            { x: '2023-08-09', y: 1400 },
-                            { x: '2023-08-10', y: 1400 },
-                            { x: '2023-08-11', y: 1400 },
-                            { x: '2023-08-12', y: 1400 },
-                            { x: '2023-08-13', y: 1400 },
-                            { x: '2023-08-14', y: 1400 },
-                            { x: '2023-08-15', y: 1400 },
-                            { x: '2023-08-16', y: 1400 },
-                            { x: '2023-08-17', y: 1400 },
-                            { x: '2023-08-18', y: 1400 },
-                            { x: '2023-08-19', y: 1400 },
-                            { x: '2023-08-20', y: 1400 },
-                            { x: '2023-08-21', y: 1400 },
-                            { x: '2023-08-22', y: 1400 },
-                            { x: '2023-08-23', y: 1400 },
-                            { x: '2023-08-24', y: 1400 },
-                            { x: '2023-08-25', y: 1400 },
-                            { x: '2023-08-26', y: 1400 },
-                            { x: '2023-08-27', y: 1400 },
-                            { x: '2023-08-28', y: 1400 },
-                            { x: '2023-08-29', y: 1400 },
-                            { x: '2023-08-30', y: 1400 },
-                            { x: '2023-09-01', y: 1400 },
-                            { x: '2023-09-02', y: 1400 },
-                            { x: '2023-09-03', y: 1400 },
-                            { x: '2023-09-04', y: 1400 },
-                            { x: '2023-09-05', y: 1400 },
-                            { x: '2023-09-06', y: 1400 },
-                            { x: '2023-09-07', y: 1400 },
-                            { x: '2023-09-08', y: 1400 },
-                            { x: '2023-09-09', y: 1400 },
-                            { x: '2023-09-10', y: 1400 },
-                            { x: '2023-09-11', y: 1400 },
-                            { x: '2023-09-12', y: 1400 },
-                            { x: '2023-09-13', y: 1400 },
-                            { x: '2023-09-14', y: 1400 },
-                            { x: '2023-09-15', y: 1400 },
-                            { x: '2023-09-16', y: 1400 },
-                            { x: '2023-09-17', y: 1400 },
-                            { x: '2023-09-18', y: 1400 },
-                            { x: '2023-09-19', y: 1400 },
-                            { x: '2023-09-20', y: 1400 },
-                            { x: '2023-09-21', y: 1400 },
-                            { x: '2023-09-22', y: 1400 },
-                            { x: '2023-09-23', y: 1400 },
-                            { x: '2023-09-24', y: 1400 },
-                            { x: '2023-09-25', y: 1400 },
-                            { x: '2023-09-26', y: 1400 },
-                            { x: '2023-09-27', y: 1400 },
-                            { x: '2023-09-28', y: 1400 },
-                            { x: '2023-09-29', y: 1400 },
-                            { x: '2023-09-30', y: 1400 },
-                            { x: '2023-10-07', y: 1400 },
-                            { x: '2023-10-08', y: 1500 },
-                            { x: '2023-10-09', y: 1600 },
-                            { x: '2023-10-10', y: 1700 },
-                        ]
-                    }],
-                },
-                options: {
-                    plugins: {
-                        legend: { display: false },
-                    },
-                }
-            });
-        </script>
-    </div>
-=======
->>>>>>> 3491d8a9
-</div>
-<div>
-    <p style="margin-top: 1rem; text-align: center;">
-        Don't know what's going on? See <a href="/about">About</a>.
-    </p>
-</div>
-{% endblock %}
+{% extends "base.html" %}
+
+{% block content %}
+<div class="columns">
+    <!-- The stats panel -->
+    <div id="stats-panel" class="column bt-panel">
+        <h2 class="title is-3">Stats</h2>
+        <table class="stats">
+            <tbody>
+                <tr>
+                    <th scope="row">User rating</th>
+                    <td>{{ user_rating.rating }} (+-{{ user_rating.deviation }})</td>
+                </tr>
+                <tr>
+                    <th scope="row">Unique puzzles done</th>
+                    <td>{{ stats.card_count }}</td>
+                </tr>
+                <tr>
+                    <th scope="row">Puzzle completions</th>
+                    <td>{{ stats.review_count }}</td>
+                </tr>
+                <tr>
+                    <th scope="row">Reviews due</th>
+                    <td>{{ stats.reviews_due_now }}</td>
+                </tr>
+                <tr>
+                    <th scope="row">Reviews left today</th>
+                    <td>{{ stats.reviews_due_today }}</td>
+                </tr>
+                <tr>
+                    <th scope="row">Next review due</th>
+                    <td>{{ util::maybe_review_timestamp_to_human(stats.next_review_due) }}</td>
+                </tr>
+            </tbody>
+        </table>
+        <a href="/tactics" class="button">Review</a>
+        <a href="/tactics/new" class="button">New Puzzle</a>
+    </div>
+
+    <!-- The review forecast -->
+    <div id="review-graph-container" class="column bt-panel">
+        <h2 class="title is-3">Review forecast</h2>
+        <canvas id="review-graph"></canvas>
+        <script type="module">
+            Chart.defaults.color = "rgb(248, 242, 242)";
+            new Chart(document.getElementById("review-graph"), {
+                type: 'bar',
+                data: {
+                    labels: [...Array({{ self.review_forecast.len() }}).keys()].map(v => `${v}d`),
+                    datasets: [
+                        {
+                            label: "Reviews due",
+                            backgroundColor: "#416c86",
+                            data: {{ self.review_forecast() }}
+                        }
+                    ]
+                },
+                options: {
+                    plugins: {
+                        legend: { display: false },
+                    },
+                    scales: {
+                        x: {
+                            title: {
+                                display: true,
+                                text: "Days from now"
+                            }
+                        },
+                        y: {
+                            min: 0,
+                            suggestedMax: 25,
+                            title: {
+                                display: true,
+                                text: "Reviews due",
+                            },
+                            ticks: {
+                                precision: 0
+                            }
+                        }
+                    }
+                }
+            });
+        </script>
+    </div>
+</div>
+
+<div class="columns">
+    <!-- Rating over time -->
+    <div id="rating-graph-container" class="column bt-panel">
+        <h2 class="title is-3">Rating history</h2>
+        <canvas id="rating-graph"></canvas>
+        <script type="module">
+            Chart.defaults.color = "rgb(248, 242, 242)";
+            new Chart(document.getElementById("rating-graph"), {
+                type: 'line',
+                data: {
+                    datasets: [{
+                        data: [
+                            { x: '2023-08-01', y: 1400 },
+                            { x: '2023-08-02', y: 1400 },
+                            { x: '2023-08-03', y: 1400 },
+                            { x: '2023-08-04', y: 1400 },
+                            { x: '2023-08-05', y: 1400 },
+                            { x: '2023-08-06', y: 1400 },
+                            { x: '2023-08-07', y: 1400 },
+                            { x: '2023-08-08', y: 1400 },
+                            { x: '2023-08-09', y: 1400 },
+                            { x: '2023-08-10', y: 1400 },
+                            { x: '2023-08-11', y: 1400 },
+                            { x: '2023-08-12', y: 1400 },
+                            { x: '2023-08-13', y: 1400 },
+                            { x: '2023-08-14', y: 1400 },
+                            { x: '2023-08-15', y: 1400 },
+                            { x: '2023-08-16', y: 1400 },
+                            { x: '2023-08-17', y: 1400 },
+                            { x: '2023-08-18', y: 1400 },
+                            { x: '2023-08-19', y: 1400 },
+                            { x: '2023-08-20', y: 1400 },
+                            { x: '2023-08-21', y: 1400 },
+                            { x: '2023-08-22', y: 1400 },
+                            { x: '2023-08-23', y: 1400 },
+                            { x: '2023-08-24', y: 1400 },
+                            { x: '2023-08-25', y: 1400 },
+                            { x: '2023-08-26', y: 1400 },
+                            { x: '2023-08-27', y: 1400 },
+                            { x: '2023-08-28', y: 1400 },
+                            { x: '2023-08-29', y: 1400 },
+                            { x: '2023-08-30', y: 1400 },
+                            { x: '2023-09-01', y: 1400 },
+                            { x: '2023-09-02', y: 1400 },
+                            { x: '2023-09-03', y: 1400 },
+                            { x: '2023-09-04', y: 1400 },
+                            { x: '2023-09-05', y: 1400 },
+                            { x: '2023-09-06', y: 1400 },
+                            { x: '2023-09-07', y: 1400 },
+                            { x: '2023-09-08', y: 1400 },
+                            { x: '2023-09-09', y: 1400 },
+                            { x: '2023-09-10', y: 1400 },
+                            { x: '2023-09-11', y: 1400 },
+                            { x: '2023-09-12', y: 1400 },
+                            { x: '2023-09-13', y: 1400 },
+                            { x: '2023-09-14', y: 1400 },
+                            { x: '2023-09-15', y: 1400 },
+                            { x: '2023-09-16', y: 1400 },
+                            { x: '2023-09-17', y: 1400 },
+                            { x: '2023-09-18', y: 1400 },
+                            { x: '2023-09-19', y: 1400 },
+                            { x: '2023-09-20', y: 1400 },
+                            { x: '2023-09-21', y: 1400 },
+                            { x: '2023-09-22', y: 1400 },
+                            { x: '2023-09-23', y: 1400 },
+                            { x: '2023-09-24', y: 1400 },
+                            { x: '2023-09-25', y: 1400 },
+                            { x: '2023-09-26', y: 1400 },
+                            { x: '2023-09-27', y: 1400 },
+                            { x: '2023-09-28', y: 1400 },
+                            { x: '2023-09-29', y: 1400 },
+                            { x: '2023-09-30', y: 1400 },
+                            { x: '2023-10-07', y: 1400 },
+                            { x: '2023-10-08', y: 1500 },
+                            { x: '2023-10-09', y: 1600 },
+                            { x: '2023-10-10', y: 1700 },
+                        ]
+                    }],
+                },
+                options: {
+                    plugins: {
+                        legend: { display: false },
+                    },
+                }
+            });
+        </script>
+    </div>
+
+    <!-- Rating over time -->
+    <div id="rating-graph-container-2" class="column bt-panel">
+        <h2 class="title is-3">Rating history</h2>
+        <canvas id="rating-graph-2"></canvas>
+        <script type="module">
+            Chart.defaults.color = "rgb(248, 242, 242)";
+            new Chart(document.getElementById("rating-graph-2"), {
+                type: 'line',
+                data: {
+                    datasets: [{
+                        data: [
+                            { x: '2023-08-01', y: 1400 },
+                            { x: '2023-08-02', y: 1400 },
+                            { x: '2023-08-03', y: 1400 },
+                            { x: '2023-08-04', y: 1400 },
+                            { x: '2023-08-05', y: 1400 },
+                            { x: '2023-08-06', y: 1400 },
+                            { x: '2023-08-07', y: 1400 },
+                            { x: '2023-08-08', y: 1400 },
+                            { x: '2023-08-09', y: 1400 },
+                            { x: '2023-08-10', y: 1400 },
+                            { x: '2023-08-11', y: 1400 },
+                            { x: '2023-08-12', y: 1400 },
+                            { x: '2023-08-13', y: 1400 },
+                            { x: '2023-08-14', y: 1400 },
+                            { x: '2023-08-15', y: 1400 },
+                            { x: '2023-08-16', y: 1400 },
+                            { x: '2023-08-17', y: 1400 },
+                            { x: '2023-08-18', y: 1400 },
+                            { x: '2023-08-19', y: 1400 },
+                            { x: '2023-08-20', y: 1400 },
+                            { x: '2023-08-21', y: 1400 },
+                            { x: '2023-08-22', y: 1400 },
+                            { x: '2023-08-23', y: 1400 },
+                            { x: '2023-08-24', y: 1400 },
+                            { x: '2023-08-25', y: 1400 },
+                            { x: '2023-08-26', y: 1400 },
+                            { x: '2023-08-27', y: 1400 },
+                            { x: '2023-08-28', y: 1400 },
+                            { x: '2023-08-29', y: 1400 },
+                            { x: '2023-08-30', y: 1400 },
+                            { x: '2023-09-01', y: 1400 },
+                            { x: '2023-09-02', y: 1400 },
+                            { x: '2023-09-03', y: 1400 },
+                            { x: '2023-09-04', y: 1400 },
+                            { x: '2023-09-05', y: 1400 },
+                            { x: '2023-09-06', y: 1400 },
+                            { x: '2023-09-07', y: 1400 },
+                            { x: '2023-09-08', y: 1400 },
+                            { x: '2023-09-09', y: 1400 },
+                            { x: '2023-09-10', y: 1400 },
+                            { x: '2023-09-11', y: 1400 },
+                            { x: '2023-09-12', y: 1400 },
+                            { x: '2023-09-13', y: 1400 },
+                            { x: '2023-09-14', y: 1400 },
+                            { x: '2023-09-15', y: 1400 },
+                            { x: '2023-09-16', y: 1400 },
+                            { x: '2023-09-17', y: 1400 },
+                            { x: '2023-09-18', y: 1400 },
+                            { x: '2023-09-19', y: 1400 },
+                            { x: '2023-09-20', y: 1400 },
+                            { x: '2023-09-21', y: 1400 },
+                            { x: '2023-09-22', y: 1400 },
+                            { x: '2023-09-23', y: 1400 },
+                            { x: '2023-09-24', y: 1400 },
+                            { x: '2023-09-25', y: 1400 },
+                            { x: '2023-09-26', y: 1400 },
+                            { x: '2023-09-27', y: 1400 },
+                            { x: '2023-09-28', y: 1400 },
+                            { x: '2023-09-29', y: 1400 },
+                            { x: '2023-09-30', y: 1400 },
+                            { x: '2023-10-07', y: 1400 },
+                            { x: '2023-10-08', y: 1500 },
+                            { x: '2023-10-09', y: 1600 },
+                            { x: '2023-10-10', y: 1700 },
+                        ]
+                    }],
+                },
+                options: {
+                    plugins: {
+                        legend: { display: false },
+                    },
+                }
+            });
+        </script>
+    </div>
+</div>
+<div>
+    <p style="margin-top: 1rem; text-align: center;">
+        Don't know what's going on? See <a href="/about">About</a>.
+    </p>
+</div>
+{% endblock %}