# better-tactics

Better Tactics is a Chess tactics trainer that uses the concept of
<a href="https://en.wikipedia.org/wiki/Spaced_repetition">Spaced Repetition</a>
to help you master chess tactics. The idea is to help you gain calculation experience
and tactical pattern recognition by repeating puzzles over time. Puzzles you've seen
will get queued up for review daily, and Puzzles you find hard will be repeated more
frequently, while puzzles you find easy will be repeated far less often to make the
process more efficient.

<!-- Screenshot gallery -->
<a href="https://raw.githubusercontent.com/catchouli/better_tactics/develop/screenshots/1.png">
  <img src="https://raw.githubusercontent.com/catchouli/better_tactics/develop/screenshots/1.png" width="32%">
</a>
<a href="https://raw.githubusercontent.com/catchouli/better_tactics/develop/screenshots/2.png">
  <img src="https://raw.githubusercontent.com/catchouli/better_tactics/develop/screenshots/2.png" width="32%">
</a>
<a href="https://raw.githubusercontent.com/catchouli/better_tactics/develop/screenshots/3.png">
  <img src="https://raw.githubusercontent.com/catchouli/better_tactics/develop/screenshots/3.png" width="32%">
</a>

To run it:
<<<<<<< HEAD
* Either grab a build from the releases page and just run it, or download the repo and `cargo run --release`.
* Once it says it's serving the site go to http://localhost:3030 in your browser to access the app.
* The lichess puzzles db will be automatically downloaded in the background the first time you run the application. If you don't let it finish, it'll start over again the next time you run it.
=======
* Grab a build from the releases page and just run it, or download the repo and run `cargo +nightly run --release`\*
* Once it says it's serving the site go to http://localhost:3030 to use the app.
* The lichess puzzles db will be automatically downloaded in the background and saved to the application's sqlite database.
>>>>>>> 2c44146f
* Click the 'New Puzzle' button to see some new puzzles, which will then be added to your review queue, or the 'Review' app to do your daily reviews!

\* Note: For a standalone/portable build use the release build, as it compiles the static assets in, but the debug build references them from the ./assets directory.


# How to use

To begin, start by practicing some new tactics puzzles on the Practice page. There, a new puzzle of an appropriate difficulty will be picked, and you'll be given the chance to study the puzzle and then identify and input the forcing line which results in checkmate, wins you material, or gains you some other advantage. After you've played some puzzles, you'll have daily reviews, which you can do on the Review page.

When you complete a puzzle, you'll be given the option to score it by how difficult you found it. The Spaced Repetition algorithm will then queue up the puzzle to be shown again to you in the future, depending on the score you picked.

If you get really stuck on a puzzle, you can click the 'Analyse' link next to the puzzle to be be taken to the Analysis Board on <a href="https://lichess.org">lichess.org</a>, where you can analyse the puzzle using an engine to try and figure out what you're
missing.

# How it works

<img src="https://raw.githubusercontent.com/catchouli/better_tactics/develop/screenshots/4.png">

When you complete a puzzle, the difficulty score you select will be used to calculate how long it should be until you see the puzzle again, and also to update your rating. The scores are interpreted as follows:

- 'Again' means that you failed to solve the puzzle on the first and need to review it again in the near future, in which case the Spaced Repetition algorithm will set the puzzle to be 're-learned', and you'll see it again the same day.
- 'Hard' meaning that you found the solution but that it was quite challenging, in which case you'll see the puzzle again in about the same amount of time since you last saw it.
- 'Good' is the neutral answer for a successful review, and the one that should be used primarily. After picking it the puzzle's review interval will be increased, and you'll see it less and less frequently over time.
- 'Easy' indicates you didn't find the puzzle very challenging at all, and is a good hint to the algorithm that you don't need to see it again very soon at all, and will cause its review interval to increase significantly.

The review button for each difficulty shows you the amount of time until you'll see that puzzle again if you pick that difficulty.

The difficulty you select is also used to calculate you a rating, according to the difficulty level of the puzzle, and how difficult you found it. 'Good' reviews will cause your rating to grow slowly over time, while 'Again' or 'Easy' reviews may cause larger swings in your rating. Initially, the algorithm will be very uncertain about your rating, and you may experience large swings, but this allows it to quickly find the right rating level for you as it becomes more and more accurate with each puzzle you complete. The rating algorithm used is <a href="https://en.wikipedia.org/wiki/Glicko_rating_system#Glicko-2_algorithm">Glicko2</a>, a common rating system for online chess and competitive games.

# Acknowledgements

Made using <a href="https://www.rust-lang.org/">Rust</a>, <a href="https://github.com/seanmonstar/warp">warp</a>, and <a href="https://github.com/djc/askama">askama</a>. The Spaced Repetition algorithm used is the <a href="https://super-memory.com/english/ol/sm2.htm">SuperMemo 2 Algorithm</a>.

The puzzles are sourced from the <a href="https://database.lichess.org/#puzzles">lichess puzzles database</a>, which is amazing. Thanks, Thibault and the lichess community!

The chess board is also lichess's open source <a href="https://github.com/lichess-org/chessground">chessground</a> chess board
component, and the legal move detection and uses <a href="https://github.com/jhlywa/chess.js">chess.js</a>.



## Warning
This project is pretty functional but still quite experimental. You might encounter issues that require you to reset (or manually repair) your database.

The ratings are currently a bit of a WIP but if you find you need to manually reset your rating or set it to a particular value, you can set it using the debug endpoint `/set_rating/{desired_rating}`, which also resets your rating variance and should allow the app to re-find your rating level at about the given level. (e.g. http://localhost:3030/set_rating/1000)
<|MERGE_RESOLUTION|>--- conflicted
+++ resolved
@@ -1,75 +1,69 @@
-# better-tactics
-
-Better Tactics is a Chess tactics trainer that uses the concept of
-<a href="https://en.wikipedia.org/wiki/Spaced_repetition">Spaced Repetition</a>
-to help you master chess tactics. The idea is to help you gain calculation experience
-and tactical pattern recognition by repeating puzzles over time. Puzzles you've seen
-will get queued up for review daily, and Puzzles you find hard will be repeated more
-frequently, while puzzles you find easy will be repeated far less often to make the
-process more efficient.
-
-<!-- Screenshot gallery -->
-<a href="https://raw.githubusercontent.com/catchouli/better_tactics/develop/screenshots/1.png">
-  <img src="https://raw.githubusercontent.com/catchouli/better_tactics/develop/screenshots/1.png" width="32%">
-</a>
-<a href="https://raw.githubusercontent.com/catchouli/better_tactics/develop/screenshots/2.png">
-  <img src="https://raw.githubusercontent.com/catchouli/better_tactics/develop/screenshots/2.png" width="32%">
-</a>
-<a href="https://raw.githubusercontent.com/catchouli/better_tactics/develop/screenshots/3.png">
-  <img src="https://raw.githubusercontent.com/catchouli/better_tactics/develop/screenshots/3.png" width="32%">
-</a>
-
-To run it:
-<<<<<<< HEAD
-* Either grab a build from the releases page and just run it, or download the repo and `cargo run --release`.
-* Once it says it's serving the site go to http://localhost:3030 in your browser to access the app.
-* The lichess puzzles db will be automatically downloaded in the background the first time you run the application. If you don't let it finish, it'll start over again the next time you run it.
-=======
-* Grab a build from the releases page and just run it, or download the repo and run `cargo +nightly run --release`\*
-* Once it says it's serving the site go to http://localhost:3030 to use the app.
-* The lichess puzzles db will be automatically downloaded in the background and saved to the application's sqlite database.
->>>>>>> 2c44146f
-* Click the 'New Puzzle' button to see some new puzzles, which will then be added to your review queue, or the 'Review' app to do your daily reviews!
-
-\* Note: For a standalone/portable build use the release build, as it compiles the static assets in, but the debug build references them from the ./assets directory.
-
-
-# How to use
-
-To begin, start by practicing some new tactics puzzles on the Practice page. There, a new puzzle of an appropriate difficulty will be picked, and you'll be given the chance to study the puzzle and then identify and input the forcing line which results in checkmate, wins you material, or gains you some other advantage. After you've played some puzzles, you'll have daily reviews, which you can do on the Review page.
-
-When you complete a puzzle, you'll be given the option to score it by how difficult you found it. The Spaced Repetition algorithm will then queue up the puzzle to be shown again to you in the future, depending on the score you picked.
-
-If you get really stuck on a puzzle, you can click the 'Analyse' link next to the puzzle to be be taken to the Analysis Board on <a href="https://lichess.org">lichess.org</a>, where you can analyse the puzzle using an engine to try and figure out what you're
-missing.
-
-# How it works
-
-<img src="https://raw.githubusercontent.com/catchouli/better_tactics/develop/screenshots/4.png">
-
-When you complete a puzzle, the difficulty score you select will be used to calculate how long it should be until you see the puzzle again, and also to update your rating. The scores are interpreted as follows:
-
-- 'Again' means that you failed to solve the puzzle on the first and need to review it again in the near future, in which case the Spaced Repetition algorithm will set the puzzle to be 're-learned', and you'll see it again the same day.
-- 'Hard' meaning that you found the solution but that it was quite challenging, in which case you'll see the puzzle again in about the same amount of time since you last saw it.
-- 'Good' is the neutral answer for a successful review, and the one that should be used primarily. After picking it the puzzle's review interval will be increased, and you'll see it less and less frequently over time.
-- 'Easy' indicates you didn't find the puzzle very challenging at all, and is a good hint to the algorithm that you don't need to see it again very soon at all, and will cause its review interval to increase significantly.
-
-The review button for each difficulty shows you the amount of time until you'll see that puzzle again if you pick that difficulty.
-
-The difficulty you select is also used to calculate you a rating, according to the difficulty level of the puzzle, and how difficult you found it. 'Good' reviews will cause your rating to grow slowly over time, while 'Again' or 'Easy' reviews may cause larger swings in your rating. Initially, the algorithm will be very uncertain about your rating, and you may experience large swings, but this allows it to quickly find the right rating level for you as it becomes more and more accurate with each puzzle you complete. The rating algorithm used is <a href="https://en.wikipedia.org/wiki/Glicko_rating_system#Glicko-2_algorithm">Glicko2</a>, a common rating system for online chess and competitive games.
-
-# Acknowledgements
-
-Made using <a href="https://www.rust-lang.org/">Rust</a>, <a href="https://github.com/seanmonstar/warp">warp</a>, and <a href="https://github.com/djc/askama">askama</a>. The Spaced Repetition algorithm used is the <a href="https://super-memory.com/english/ol/sm2.htm">SuperMemo 2 Algorithm</a>.
-
-The puzzles are sourced from the <a href="https://database.lichess.org/#puzzles">lichess puzzles database</a>, which is amazing. Thanks, Thibault and the lichess community!
-
-The chess board is also lichess's open source <a href="https://github.com/lichess-org/chessground">chessground</a> chess board
-component, and the legal move detection and uses <a href="https://github.com/jhlywa/chess.js">chess.js</a>.
-
-
-
-## Warning
-This project is pretty functional but still quite experimental. You might encounter issues that require you to reset (or manually repair) your database.
-
-The ratings are currently a bit of a WIP but if you find you need to manually reset your rating or set it to a particular value, you can set it using the debug endpoint `/set_rating/{desired_rating}`, which also resets your rating variance and should allow the app to re-find your rating level at about the given level. (e.g. http://localhost:3030/set_rating/1000)
+# better-tactics
+
+Better Tactics is a Chess tactics trainer that uses the concept of
+<a href="https://en.wikipedia.org/wiki/Spaced_repetition">Spaced Repetition</a>
+to help you master chess tactics. The idea is to help you gain calculation experience
+and tactical pattern recognition by repeating puzzles over time. Puzzles you've seen
+will get queued up for review daily, and Puzzles you find hard will be repeated more
+frequently, while puzzles you find easy will be repeated far less often to make the
+process more efficient.
+
+<!-- Screenshot gallery -->
+<a href="https://raw.githubusercontent.com/catchouli/better_tactics/develop/screenshots/1.png">
+  <img src="https://raw.githubusercontent.com/catchouli/better_tactics/develop/screenshots/1.png" width="32%">
+</a>
+<a href="https://raw.githubusercontent.com/catchouli/better_tactics/develop/screenshots/2.png">
+  <img src="https://raw.githubusercontent.com/catchouli/better_tactics/develop/screenshots/2.png" width="32%">
+</a>
+<a href="https://raw.githubusercontent.com/catchouli/better_tactics/develop/screenshots/3.png">
+  <img src="https://raw.githubusercontent.com/catchouli/better_tactics/develop/screenshots/3.png" width="32%">
+</a>
+
+To run it:
+* Either grab a build from the releases page and just run it, or download the repo and `cargo run --release`.
+* Once it says it's serving the site go to http://localhost:3030 in your browser to access the app.
+* The lichess puzzles db will be automatically downloaded in the background the first time you run the application. If you don't let it finish, it'll start over again the next time you run it.
+* Click the 'New Puzzle' button to see some new puzzles, which will then be added to your review queue, or the 'Review' app to do your daily reviews!
+
+\* Note: For a standalone/portable build use the release build, as it compiles the static assets in, but the debug build references them from the ./assets directory.
+
+
+# How to use
+
+To begin, start by practicing some new tactics puzzles on the Practice page. There, a new puzzle of an appropriate difficulty will be picked, and you'll be given the chance to study the puzzle and then identify and input the forcing line which results in checkmate, wins you material, or gains you some other advantage. After you've played some puzzles, you'll have daily reviews, which you can do on the Review page.
+
+When you complete a puzzle, you'll be given the option to score it by how difficult you found it. The Spaced Repetition algorithm will then queue up the puzzle to be shown again to you in the future, depending on the score you picked.
+
+If you get really stuck on a puzzle, you can click the 'Analyse' link next to the puzzle to be be taken to the Analysis Board on <a href="https://lichess.org">lichess.org</a>, where you can analyse the puzzle using an engine to try and figure out what you're
+missing.
+
+# How it works
+
+<img src="https://raw.githubusercontent.com/catchouli/better_tactics/develop/screenshots/4.png">
+
+When you complete a puzzle, the difficulty score you select will be used to calculate how long it should be until you see the puzzle again, and also to update your rating. The scores are interpreted as follows:
+
+- 'Again' means that you failed to solve the puzzle on the first and need to review it again in the near future, in which case the Spaced Repetition algorithm will set the puzzle to be 're-learned', and you'll see it again the same day.
+- 'Hard' meaning that you found the solution but that it was quite challenging, in which case you'll see the puzzle again in about the same amount of time since you last saw it.
+- 'Good' is the neutral answer for a successful review, and the one that should be used primarily. After picking it the puzzle's review interval will be increased, and you'll see it less and less frequently over time.
+- 'Easy' indicates you didn't find the puzzle very challenging at all, and is a good hint to the algorithm that you don't need to see it again very soon at all, and will cause its review interval to increase significantly.
+
+The review button for each difficulty shows you the amount of time until you'll see that puzzle again if you pick that difficulty.
+
+The difficulty you select is also used to calculate you a rating, according to the difficulty level of the puzzle, and how difficult you found it. 'Good' reviews will cause your rating to grow slowly over time, while 'Again' or 'Easy' reviews may cause larger swings in your rating. Initially, the algorithm will be very uncertain about your rating, and you may experience large swings, but this allows it to quickly find the right rating level for you as it becomes more and more accurate with each puzzle you complete. The rating algorithm used is <a href="https://en.wikipedia.org/wiki/Glicko_rating_system#Glicko-2_algorithm">Glicko2</a>, a common rating system for online chess and competitive games.
+
+# Acknowledgements
+
+Made using <a href="https://www.rust-lang.org/">Rust</a>, <a href="https://github.com/seanmonstar/warp">warp</a>, and <a href="https://github.com/djc/askama">askama</a>. The Spaced Repetition algorithm used is the <a href="https://super-memory.com/english/ol/sm2.htm">SuperMemo 2 Algorithm</a>.
+
+The puzzles are sourced from the <a href="https://database.lichess.org/#puzzles">lichess puzzles database</a>, which is amazing. Thanks, Thibault and the lichess community!
+
+The chess board is also lichess's open source <a href="https://github.com/lichess-org/chessground">chessground</a> chess board
+component, and the legal move detection and uses <a href="https://github.com/jhlywa/chess.js">chess.js</a>.
+
+
+
+## Warning
+This project is pretty functional but still quite experimental. You might encounter issues that require you to reset (or manually repair) your database.
+
+The ratings are currently a bit of a WIP but if you find you need to manually reset your rating or set it to a particular value, you can set it using the debug endpoint `/set_rating/{desired_rating}`, which also resets your rating variance and should allow the app to re-find your rating level at about the given level. (e.g. http://localhost:3030/set_rating/1000)